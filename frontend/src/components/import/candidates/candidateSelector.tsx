--- conflicted
+++ resolved
@@ -21,7 +21,6 @@
     ButtonGroup,
     Divider,
     IconButton,
-    Paper,
     Radio,
     Skeleton,
     styled,
@@ -39,7 +38,7 @@
 import { useSuspenseQuery } from "@tanstack/react-query";
 import { Link } from "@tanstack/react-router";
 
-import { FileMetadata, fileMetaQueryOptions } from "@/api/inbox";
+import { fileMetaQueryOptions } from "@/api/inbox";
 import { Search } from "@/components/common/inputs/search";
 import { PropertyValueTable } from "@/components/common/propertyValueTable";
 import {
@@ -81,7 +80,6 @@
     selected: SerializedCandidateState["id"];
     onChange: (id: SerializedCandidateState["id"]) => void;
 }) {
-    console.log(task.candidates);
     return (
         <Box sx={{ display: "flex", flexDirection: "column", gap: 0.5 }}>
             <CandidateSelectionContextProvider
@@ -719,21 +717,19 @@
 }) {
     const ref = useRef<HTMLDivElement>(null);
     const { isExpanded, selected } = useCandidateSelection();
+    const [advanced, setAdvanced] = useState(false);
     const theme = useTheme();
 
     const expanded = isExpanded(candidate.id);
-    const { data: filesMetaData } = useSuspenseQuery(
+    const { data } = useSuspenseQuery(
         fileMetaQueryOptions(
             items.map((item) => item.path).filter((i) => i != undefined)
         )
     );
 
-<<<<<<< HEAD
-=======
     // TODO: multiple files?
     const meta = data[0];
 
->>>>>>> 19291563
     useEffect(() => {
         // Set css data-expanded attribute to the ref element
         // using ref for performance reasons
@@ -751,64 +747,6 @@
             <Box
                 sx={{
                     display: "flex",
-                    flexDirection: "column",
-                    gap: 1,
-                }}
-            >
-                {filesMetaData.map((meta, idx) => {
-                    return (
-                        <Box
-                            sx={{
-                                padding: theme.spacing(1),
-                                borderRadius: theme.spacing(0.5),
-                                backgroundColor:
-                                    idx % 2 === 0 ? "#00000011" : "#00000044",
-                                // borderBottom: "1px solid #515151",
-                            }}
-                        >
-                            <MetaRow meta={meta} />
-                        </Box>
-                    );
-                })}
-            </Box>
-        </CandidateDetailsRow>
-    );
-}
-
-function MetaRow({ meta }: { meta: FileMetadata }) {
-    const [advanced, setAdvanced] = useState(false);
-    return (
-        <>
-            <MetaBadges meta={meta} advanced={advanced} setAdvanced={setAdvanced} />
-            {advanced ? <MetaDetailedTable meta={meta} /> : null}
-        </>
-    );
-}
-
-function MetaBadges({
-    meta,
-    advanced,
-    setAdvanced,
-}: {
-    meta: FileMetadata;
-    advanced: boolean;
-    setAdvanced: (advanced: boolean) => void;
-}) {
-    const theme = useTheme();
-
-    return (
-        <Box
-            sx={{
-                display: "flex",
-                flexDirection: "column",
-                gap: 1,
-            }}
-        >
-            <Box
-                sx={{
-                    display: "flex",
-                    flexDirection: "row",
-                    gap: 1,
                     flexWrap: "wrap",
                     justifyContent: "flex-start",
                     alignItems: "flex-start",
@@ -816,36 +754,15 @@
                     rowGap: 1,
                 }}
             >
-                <MetaBadge meta={meta} type={"track"} />
-                <MetaBadge meta={meta} type={"title"} />
-                <MetaBadge meta={meta} type={"artist"} />
-                <MetaBadge meta={meta} type={"album"} />
-                <MetaBadge meta={meta} type={"filepath"} />
-            </Box>
-
-            {advanced ? null : (
                 <Box
                     sx={{
-                        display: "flex",
-                        flexDirection: "row",
-                        gap: 1,
-                        flexWrap: "wrap",
-                        justifyContent: "flex-start",
-                        alignItems: "flex-start",
-                        columnGap: 0.5,
-                        rowGap: 1,
+                        display: "inline-flex",
+                        flexBasis: "100%",
+                        gap: theme.spacing(1),
                     }}
                 >
-                    <MetaBadge meta={meta} type={"label"} />
-                    <MetaBadge meta={meta} type={"genre"} />
-                    <MetaBadge meta={meta} type={"year"} />
-                    <MetaBadge meta={meta} type={"duration"} />
-                    <MetaBadge meta={meta} type={"filesize"} />
-                    <MetaBadge meta={meta} type={"bitrate"} />
-                    <MetaBadge meta={meta} type={"bpm"} />
-                    <MetaBadge meta={meta} type={"identifiers"} />
-                    <MetaBadge meta={meta} type={"compilation"} />
-                    <MetaBadge meta={meta} type={"remaining"} />
+                    <MetaBadge meta={meta} type={"filepath"} />
+
                     <IconButton
                         sx={{ p: 0, color: "inherit" }}
                         onClick={() => {
@@ -860,160 +777,7 @@
                         )}
                     </IconButton>
                 </Box>
-            )}
-        </Box>
-    );
-}
-
-<<<<<<< HEAD
-function MetaDetailedTable({ meta }: { meta: FileMetadata }) {
-    // Filtering logic
-    const [filter, setFilter] = useState<string>("");
-    const filteredMeta = useMemo(() => {
-        return Object.entries(meta).filter(
-            ([key, value]) => key.includes(filter) || String(value).includes(filter)
-        );
-    }, [meta, filter]);
-    const nExcluded = Object.entries(meta).length - filteredMeta.length;
-
-    return (
-        <Box
-            sx={{
-                overflow: "auto",
-                width: "100%",
-                maxHeight: "400px",
-                height: "100%",
-            }}
-        >
-            <Table
-                size="small"
-                sx={{
-                    //display: "grid",
-                    width: "100%",
-                    borderCollapse: "separate",
-                    maxHeight: "400px",
-                    height: "100%",
-                    //tableLayout: "fixed",
-                    td: {
-                        //overflowWrap: "break-word",
-                        maxHeight: "200px",
-                        maxWidth: "100%",
-                    },
-                    position: "relative",
-                    //thicker border bottom for head
-                    thead: {
-                        fontWeight: "bold",
-                        fontSize: "0.95rem",
-                        verticalAlign: "bottom",
-                        top: 0,
-                        position: "sticky",
-                        th: { border: "unset" },
-                        "> *:last-child > th": {
-                            borderBottomWidth: 2,
-                            borderBottomStyle: "solid",
-                            borderBottomColor: "#515151",
-                        },
-                    },
-                }}
-            >
-                <TableHead>
-                    <TableRow
-                        sx={(theme) => ({
-                            display: "none",
-                            [theme.breakpoints.down("tablet")]: {
-                                display: "table-row",
-                            },
-                        })}
-                    >
-                        <TableCell colSpan={3}>
-                            <Search
-                                size="small"
-                                value={filter}
-                                setValue={setFilter}
-                                sx={{
-                                    marginTop: 1,
-                                    p: 0,
-                                    height: "100%",
-                                    width: "100%",
-                                }}
-                                color="secondary"
-                            />
-                        </TableCell>
-                    </TableRow>
-                    <TableRow>
-                        <TableCell sx={{ width: "auto" }}>Property</TableCell>
-                        <TableCell sx={{ width: "50%" }}>Value</TableCell>
-                        <TableCell
-                            sx={(theme) => ({
-                                width: "50%",
-                                textAlign: "right",
-                                [theme.breakpoints.down("tablet")]: {
-                                    display: "none",
-                                },
-                            })}
-                        >
-                            <Search
-                                size="small"
-                                value={filter}
-                                setValue={setFilter}
-                                sx={{
-                                    p: 0,
-                                    height: "100%",
-                                    maxWidth: "300px",
-                                    input: {
-                                        paddingBlock: 0.5,
-                                    },
-                                }}
-                                color="secondary"
-                            />
-                        </TableCell>
-                    </TableRow>
-                </TableHead>
-                <TableBody>
-                    {filteredMeta.map(([key, value]) => (
-                        <TableRow key={key}>
-                            <TableCell
-                                sx={{
-                                    width: "max-content",
-                                    verticalAlign: "top",
-                                }}
-                            >
-                                {key}
-                            </TableCell>
-                            <TableCell colSpan={2}>
-                                <Box
-                                    sx={{
-                                        overflow: "auto",
-                                        maxHeight: "200px",
-                                        overflowWrap: "anywhere",
-                                        maxWidth: "100%",
-                                    }}
-                                >
-                                    {String(value)}
-                                </Box>
-                            </TableCell>
-                        </TableRow>
-                    ))}
-                    {nExcluded > 0 && (
-                        <TableRow>
-                            <TableCell colSpan={3}>
-                                <Typography
-                                    variant="caption"
-                                    color="text.secondary"
-                                    sx={{
-                                        textAlign: "center",
-                                        fontStyle: "italic",
-                                    }}
-                                >
-                                    {nExcluded} more properties excluded via filter
-                                </Typography>
-                            </TableCell>
-                        </TableRow>
-                    )}
-                </TableBody>
-            </Table>
-        </Box>
-=======
+
                 {advanced ? null : (
                     <>
                         <MetaBadge meta={meta} type={"artist"} />
@@ -1045,7 +809,6 @@
                 </Box>
             ) : null}
         </CandidateDetailsRow>
->>>>>>> 19291563
     );
 }
 
